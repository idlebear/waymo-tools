--- conflicted
+++ resolved
@@ -179,46 +179,6 @@
     euc_diff = np.linalg.norm(obs[0:2] - pose[0:2])
     return np.exp(-euc_diff)
 
-<<<<<<< HEAD
-=======
-
-def calculate_similarity_probability(obs, trajectories, step):
-    next_probabilites = np.zeros(len(trajectories))
-    # calculate the similarity using Bayesian update and euclidean distance
-    for index, trajectory in enumerate(trajectories):
-        diff = calculate_pose_simularity(obs[step], trajectory[step])
-        next_probabilites[index] = diff
-
-    # normalize
-    next_probabilites /= np.sum(next_probabilites)
-    return next_probabilites
-
-
-def calculate_simularity(t1, occ1, t2, occ2):
-
-    # calculate the euclidean distance between the two trajectories
-    euc_diff = 0.0
-    for i in range(len(t1)):
-        if occ1[i] and occ2[i]:
-            # both occluded -- no information
-            continue
-        elif occ1[i] or occ2[i]:
-            # one occluded -- should be different
-            euc_diff += OCCLUSION_PENALTY
-        else:
-            euc_diff += np.linalg.norm(t1[i, 0:2] - t2[i, 0:2])
-    euc_diff /= len(t1)
-
-    # BUGBUG -- currently don't have a way to account for occlusions
-    #           in frechet distance calculation
-    #
-    # # calculate the frechet distance between the two trajectories
-    # frechet = FastDiscreteFrechetMatrix(euclidean)
-    # frechet_distance = frechet.distance(np.array(t1[:, :2]), np.array(t2[:, :2]))
-
-    return euc_diff, np.inf  # frechet_distance
-
->>>>>>> 53446c41
 
 class Direction(Enum):
     LEFT = 0
@@ -294,16 +254,9 @@
     occlusions = []
     for i in range(len(trajectory)):
         if trajectory[i][0] > 4.1:
-<<<<<<< HEAD
             occluded = generator.choice([True, False], p=[occlusion_rate, 1.0 - occlusion_rate])
         else:
             occluded = True
-=======
-            # all right turning trajectories are occluded
-            occluded = True  # generator.choice([True, False], p=[occlusion_rate, 1.0 - occlusion_rate])
-        else:
-            occluded = False
->>>>>>> 53446c41
         # occluded = generator.choice([True, False], p=[occlusion_rate, 1.0 - occlusion_rate])
         occlusions.append(occluded)
     return occlusions
@@ -362,11 +315,7 @@
 
         plot_trajectories(trajectories=[ego_trajectory] + trajectories)
 
-<<<<<<< HEAD
         for occ in [ 0.0, 0.1, 0.2, 0.3, 0.4, 0.5, 0.6, 0.7, 0.8, 0.9, 1.0 ]:
-=======
-        for occ in [0.0, 0.1, 0.2, 0.3, 0.4, 0.5, 0.6, 0.7, 0.8, 0.9]:
->>>>>>> 53446c41
             # generate occlusions for each trajectory
             occlusions = []
             for trajectory in trajectories:
@@ -387,19 +336,13 @@
 
             trajectory_probabilities = []
             stop_probabilities = []
-<<<<<<< HEAD
             for obs_index, obs_trajectory in enumerate( trajectories ):
                 probability = np.zeros([len(trajectories), len(obs_trajectory) ])
-=======
-            for obs_trajectory, obs_occlusion in zip(trajectories, occlusions):
-                probability = np.zeros([len(trajectories), len(obs_trajectory)])
->>>>>>> 53446c41
                 probability[:, 0] = np.ones(len(trajectories)) * (1.0 / len(trajectories))  # uniform distribution
 
                 step_stop_probability = []
                 for step in range(1, len(obs_trajectory)):
 
-<<<<<<< HEAD
                     next_probabilites = np.zeros(len(trajectories))
                     if occlusions[obs_index][step]:
                         # occluded -- find the similarity to the other trajectories.  If they are occluded, then
@@ -422,35 +365,6 @@
 
                         # normalize
                         next_probabilites /= np.sum(next_probabilites)
-=======
-                    if obs_occlusion[step]:
-                        # occluded -- find mean from all occluded trajectories
-                        # occluded_probabilities = []
-                        # for occ_index, occ_traj in enumerate(trajectories):
-                        #     if occlusions[occ_index][step]:
-                        #         occluded_probability = calculate_similarity_probability(
-                        #             occ_traj, trajectories=trajectories, step=step
-                        #         )
-                        #         occluded_probabilities.append(occluded_probability)
-                        # occluded_probabilities = np.array(occluded_probabilities)
-                        # probability[:, step] = np.mean(occluded_probabilities, axis=0)
-
-                        occ_count = 0
-                        for occ_index in range(len(trajectories)):
-                            if occlusions[occ_index][step]:
-                                probability[occ_index, step] = 1.0
-                                occ_count += 1
-
-                        probability[:, step] /= occ_count
-
-                    else:
-                        probability[:, step] = calculate_similarity_probability(
-                            obs_trajectory, trajectories=trajectories, step=step
-                        )
-
-                    # complete the Bayesian update by multiplying by the prior...
-                    probability[:, step] *= probability[:, step - 1]
->>>>>>> 53446c41
 
                     # complete the Bayesian update by multiplying by the prior and normalize
                     probability[:, step] = next_probabilites * probability[:, step-1]
