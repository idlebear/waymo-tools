--- conflicted
+++ resolved
@@ -205,11 +205,7 @@
     return np.linalg.norm(av_velocity[:2] - agent_velocity[:2])
 
 
-<<<<<<< HEAD
 def time_to_collision( av_pos, av_size, av_velocity, agents, prediction_num, beliefs, alpha=0.2, beta=1.0, dt=0.1 ):
-=======
-def time_to_collision(av_pos, av_size, av_velocity, agents, prediction_num, dt=0.1):
->>>>>>> 6ef57b48
     """
     Calculate the time to collision for the current trajectory with all of the listed agent
     trajectories.
@@ -226,7 +222,6 @@
 
     """
 
-<<<<<<< HEAD
     collision_probs = np.zeros( len(agents) )
     for ai, agent in enumerate(agents):
         collision_count = 0
@@ -240,18 +235,13 @@
         collision_probs[ai] = float(collision_count) / float(len( agent["predictions"] ))
 
     return collision_probs
-=======
-    for agent in agents:
-        min_distance = get_min_distance(av_pos, av_size, agent["predictions"][:, prediction_num, :3], agent["size"])
-        relative_velocity = get_relative_velocity(
-            av_velocity,
-            agent["predictions"][:, prediction_num, AgentTrack.DataColumn.DX : AgentTrack.DataColumm.DY + 1],
-        )
->>>>>>> 6ef57b48
-
-
-
-def evaluate_trajectory(scenario, trajectory, agents, prediction_iterval=0.1, min_ttc=1.0, max_occ_prob=0.2, dt=0.1):
+
+
+    return collision_probs
+
+
+
+def evaluate_trajectory( scenario, trajectory, agents, num_predictions=1, prediction_iterval=0.1, dt=0.1 ):
     """
     Evaluate the trajectory using the APCM
 
@@ -328,7 +318,6 @@
             # normalize the belief
             belief[k, :] = belief[k, :] / np.sum(belief[k, :])
 
-<<<<<<< HEAD
     # now evaluate each time step for the probability of stopping based on TTC > beta and occupancy/belief > alpha
     collision_probs = np.zeros( [K, len(agents)] )
     for k in range(K):
@@ -336,8 +325,3 @@
 
     # return the mean probability of stopping over all agents and the min stopping time
     return np.mean( collision_probs, axis=1 ), np.min( collision_probs, axis=1 ), np.sum( collision_probs, axis=1 )
-=======
-    # now evaluate each trajectory for the probability of stopping based on TTC > beta and occupancy/belief > alpha
-
-    # return the mean probability of stopping over all agents and the min stopping time
->>>>>>> 6ef57b48
